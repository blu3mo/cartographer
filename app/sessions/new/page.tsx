import type { Metadata } from "next";

import { buildMetadata } from "@/lib/metadata";

import NewSessionPage from "./client-page";

export const metadata: Metadata = buildMetadata({
  title: "セッションを作成 | 倍速会議",
  description:
    "チームでの合意形成に向けて、倍速会議で新しいセッションを作成します。",
  url: "/sessions/new",
});

<<<<<<< HEAD
type Suggestion = {
  field: SuggestionField;
  message: string;
};

const FIELD_META: Record<
  SuggestionField,
  { label: string; elementId: string }
> = {
  backgroundInfo: { label: "背景情報", elementId: "backgroundInfo" },
  recognitionFocus: {
    label: "洗い出したい認識",
    elementId: "recognitionFocus",
  },
  recognitionPurpose: {
    label: "洗い出す目的",
    elementId: "recognitionPurpose",
  },
};

const inferFieldFromMessage = (message: string): SuggestionField => {
  const lower = message.toLowerCase();
  const includes = (keywords: string[]) =>
    keywords.some((keyword) => lower.includes(keyword));

  const backgroundKeywords = [
    "背景",
    "人数",
    "関係性",
    "役割",
    "状況",
    "経緯",
    "チーム",
    "メンバー",
    "コミュニケーション",
    "誰が",
  ];

  const purposeKeywords = [
    "目的",
    "ために",
    "ため",
    "ゴール",
    "目標",
    "狙い",
    "意図",
    "理由",
    "目指",
    "最終的",
    "どうなって",
    "理想",
    "ビジョン",
    "状態",
    "達成",
    "成果",
    "実現",
  ];

  if (includes(backgroundKeywords)) {
    return "backgroundInfo";
  }

  if (includes(purposeKeywords)) {
    return "recognitionPurpose";
  }

  return "recognitionFocus";
};

const renderSuggestionCard = (
  field: SuggestionField,
  suggestions: Suggestion[],
  onClick: (field: SuggestionField) => void,
) => {
  const fieldSuggestions = suggestions.filter(
    (suggestion) => suggestion.field === field,
  );
  if (fieldSuggestions.length === 0) return null;

  return (
    <Card className="border-blue-200 bg-blue-50/50">
      <CardContent className="pt-6">
        <div className="flex items-start gap-3">
          {/* <Bot className="h-5 w-5 text-blue-600 mt-0.5 flex-shrink-0" /> */}
          <div className="flex-1 space-y-3">
            {/* <p className="text-sm font-medium text-blue-900">
              AIアシスタント: {SUGGESTION_TITLES[field]}
            </p> */}
            <ul className="space-y-2">
              {fieldSuggestions.map((suggestion) => (
                <li key={`${suggestion.field}-${suggestion.message}`}>
                  <button
                    type="button"
                    onClick={() => onClick(suggestion.field)}
                    className="w-full rounded-lg bg-blue-100/60 px-3 py-2 text-left transition hover:bg-blue-100 focus:outline-none focus-visible:ring-2 focus-visible:ring-blue-400"
                  >
                    <span className="inline-flex items-center rounded-full bg-white/80 px-2 py-0.5 text-xs font-medium text-blue-700">
                      {FIELD_META[suggestion.field]?.label ?? "参考"}
                    </span>
                    <span className="mt-1 block text-sm text-blue-900 leading-relaxed">
                      {suggestion.message}
                    </span>
                  </button>
                </li>
              ))}
            </ul>
          </div>
        </div>
      </CardContent>
    </Card>
  );
};

const buildGoalFromInputs = (focus: string, purpose: string) =>
  `【何の認識を洗い出しますか？】${focus}\n【何のために洗い出しますか？】${purpose}`;

function NewSessionContent() {
  const router = useRouter();
  const searchParams = useSearchParams();
  const { userId, isLoading: userLoading } = useUserId();
  const [title, setTitle] = useState(searchParams.get("title") || "");
  const [backgroundInfo, setBackgroundInfo] = useState(
    searchParams.get("background") || "",
  );
  const [recognitionFocus, setRecognitionFocus] = useState(
    searchParams.get("topic") || "",
  );
  const [recognitionPurpose, setRecognitionPurpose] = useState(
    searchParams.get("purpose") || "",
  );
  const [isSubmitting, setIsSubmitting] = useState(false);
  const [error, setError] = useState<string | null>(null);
  const [suggestions, setSuggestions] = useState<Suggestion[]>([]);
  const [highlightedField, setHighlightedField] =
    useState<SuggestionField | null>(null);
  const lastFormStateRef = useRef<string>("");
  const highlightTimeoutRef = useRef<NodeJS.Timeout | null>(null);
  const suggestionAbortRef = useRef<AbortController | null>(null);

  useEffect(() => {
    document.title = "新しいセッションを作成 - 倍速会議";
    return () => {
      document.title = "倍速会議 - 認識を可視化し、合意形成を促進する";
    };
  }, []);

  useEffect(() => {
    return () => {
      if (highlightTimeoutRef.current) {
        clearTimeout(highlightTimeoutRef.current);
      }
    };
  }, []);

  const fetchSuggestions = useCallback(async () => {
    const currentFormState = JSON.stringify({
      backgroundInfo,
      recognitionFocus,
      recognitionPurpose,
    });

    if (currentFormState === lastFormStateRef.current) {
      return;
    }

    lastFormStateRef.current = currentFormState;

    if (
      !backgroundInfo.trim() &&
      !recognitionFocus.trim() &&
      !recognitionPurpose.trim()
    ) {
      setSuggestions([]);
      return;
    }

    try {
      if (suggestionAbortRef.current) {
        suggestionAbortRef.current.abort();
      }
      const controller = new AbortController();
      suggestionAbortRef.current = controller;

      const response = await axios.post<{
        suggestions: Array<Suggestion | string>;
      }>(
        "/api/sessions/form-suggestions",
        {
          backgroundInfo,
          recognitionFocus,
          recognitionPurpose,
        },
        { signal: controller.signal },
      );

      const normalizedSuggestions: Suggestion[] = (
        response.data.suggestions || []
      ).map((item) => {
        if (typeof item === "string") {
          return {
            field: inferFieldFromMessage(item),
            message: item,
          };
        }
        return {
          ...item,
          field: item.field ?? inferFieldFromMessage(item.message),
        };
      });

      setSuggestions(normalizedSuggestions);
    } catch (err) {
      if ((err as { name?: string }).name === "CanceledError") {
        return;
      }
      console.error("Failed to fetch suggestions:", err);
    }
  }, [backgroundInfo, recognitionFocus, recognitionPurpose]);

  useEffect(() => {
    const debounceHandle = setTimeout(() => {
      void fetchSuggestions();
    }, 350);

    return () => {
      clearTimeout(debounceHandle);
      if (suggestionAbortRef.current) {
        suggestionAbortRef.current.abort();
      }
    };
  }, [fetchSuggestions]);

  const handleSuggestionClick = (field: SuggestionField) => {
    const fieldMeta = FIELD_META[field];
    if (!fieldMeta) return;

    const target = document.getElementById(fieldMeta.elementId);
    if (
      target instanceof HTMLTextAreaElement ||
      target instanceof HTMLInputElement
    ) {
      target.focus();
    }

    if (highlightTimeoutRef.current) {
      clearTimeout(highlightTimeoutRef.current);
    }
    setHighlightedField(field);
    highlightTimeoutRef.current = setTimeout(() => {
      setHighlightedField(null);
    }, 2500);
  };

  const textareaClasses = (field: SuggestionField) =>
    [
      "flex w-full rounded-md border border-input bg-transparent px-3 py-2 text-sm shadow-sm placeholder:text-muted-foreground focus-visible:outline-none focus-visible:ring-1 focus-visible:ring-ring disabled:cursor-not-allowed disabled:opacity-50 resize-y",
      highlightedField === field ? "ring-2 ring-blue-400 border-blue-400" : "",
    ]
      .filter(Boolean)
      .join(" ");

  const renderFieldAid = (field: SuggestionField, fallback: string) => {
    const hasSuggestions = suggestions.some(
      (suggestion) => suggestion.field === field,
    );
    if (!hasSuggestions) {
      return <p className="text-xs text-muted-foreground">{fallback}</p>;
    }
    return renderSuggestionCard(field, suggestions, handleSuggestionClick);
  };

  const handleSubmit = async (e: React.FormEvent) => {
    e.preventDefault();

    if (!userId) {
      setError("User ID not available");
      return;
    }

    setIsSubmitting(true);
    setError(null);
    const goal = buildGoalFromInputs(recognitionFocus, recognitionPurpose);

    try {
      const response = await axios.post(
        "/api/sessions",
        {
          title: title.trim(),
          context: backgroundInfo.trim(),
          goal,
        },
        { headers: createAuthorizationHeader(userId) },
      );

      const sessionId = response.data.session.id;
      const adminAccessToken = response.data.session.adminAccessToken;
      router.push(`/sessions/${sessionId}/${adminAccessToken}`);
    } catch (err) {
      console.error("Failed to create session:", err);
      setError("セッションの作成に失敗しました。もう一度お試しください。");
      setIsSubmitting(false);
      return;
    }

    setIsSubmitting(false);
  };

  if (userLoading) {
    return (
      <div className="min-h-screen flex items-center justify-center">
        <Loader2 className="h-8 w-8 animate-spin text-muted-foreground" />
      </div>
    );
  }

  return (
    <div className="min-h-screen bg-background">
      <div className="max-w-2xl mx-auto px-4 py-12 sm:px-6 lg:px-8">
        <div className="mb-8">
          <h1 className="text-3xl font-bold tracking-tight mb-2">
            新しいセッションを作成
          </h1>
          <p className="text-muted-foreground">
            セッション情報をもとにAIが質問を生成します
          </p>
        </div>

        <Card>
          <CardHeader>
            <CardTitle>セッション情報</CardTitle>
            <CardDescription>
              なるべくたくさんの情報量があると、AIが生成する質問の質が上がります。社内チャットや、ドキュメントのコピペでも構いません。
            </CardDescription>
            <p className="text-xs text-muted-foreground space-y-1">
              {/* <span className="block">
                なるべくたくさんの情報量があると、AIが生成する質問の質が上がります。社内チャットや、ドキュメントのコピペでも構いません。
              </span> */}
              <span className="block text-[11px] text-muted-foreground/80">
                <a
                  href="https://scrapbox.io/baisoku-kaigi/%E3%80%8C%E8%A3%9C%E8%B6%B3%E6%83%85%E5%A0%B1%E3%80%8D%E3%82%92%E3%81%9F%E3%81%8F%E3%81%95%E3%82%93%E6%9B%B8%E3%81%8F%E3%81%9F%E3%82%81%E3%81%AB%E9%9F%B3%E5%A3%B0%E5%85%A5%E5%8A%9B%E3%82%92%E6%B4%BB%E7%94%A8%E3%81%99%E3%82%8B"
                  target="_blank"
                  rel="noreferrer"
                  className="inline-flex items-center gap-1 underline underline-offset-2"
                >
                  背景情報の入力には、AI音声入力がおすすめです
                  <ArrowUpRight className="h-3 w-3" aria-hidden="true" />
                </a>
              </span>
            </p>
          </CardHeader>
          <CardContent>
            <form onSubmit={handleSubmit} className="space-y-6">
              <div className="space-y-2">
                <label htmlFor="title" className="text-sm font-medium">
                  セッションのタイトル
                </label>
                <Input
                  type="text"
                  id="title"
                  value={title}
                  onChange={(e) => setTitle(e.target.value)}
                  required
                  placeholder="例: 社内チャットツールの入れ替えに関する各メンバーの現状認識のすり合わせ"
                />
                <p className="text-xs text-muted-foreground">
                  それぞれの参加者が、何のために回答を収集しているのか分かりやすいタイトルをつけましょう
                </p>
              </div>

              <div className="space-y-2">
                <label
                  htmlFor="recognitionPurpose"
                  className="text-sm font-medium"
                >
                  何のために参加者の認識を洗い出したいですか？
                </label>
                <textarea
                  id="recognitionPurpose"
                  value={recognitionPurpose}
                  onChange={(e) => setRecognitionPurpose(e.target.value)}
                  required
                  rows={4}
                  className={textareaClasses("recognitionPurpose")}
                  placeholder="例: 導入前にメンバー間の認識差をなくし、切り替え計画とサポート体制を明確にするため"
                />
                {renderFieldAid(
                  "recognitionPurpose",
                  "洗い出しの目的や、きっかけとなるもやもや、その先に実現したいことを書いてください。",
                )}
              </div>

              <div className="space-y-2">
                <label
                  htmlFor="recognitionFocus"
                  className="text-sm font-medium"
                >
                  そのためには、参加者の何の認識をすり合わせられると良いですか？
                </label>
                <textarea
                  id="recognitionFocus"
                  value={recognitionFocus}
                  onChange={(e) => setRecognitionFocus(e.target.value)}
                  required
                  rows={4}
                  className={textareaClasses("recognitionFocus")}
                  placeholder="例: チャットツール入れ替えに向けた現状の使い方、課題、懸念点、導入後の期待"
                />
                {renderFieldAid(
                  "recognitionFocus",
                  "洗い出したいトピックや範囲を具体的に記載してください。",
                )}
              </div>

              <div className="space-y-3">
                <label htmlFor="backgroundInfo" className="text-sm font-medium">
                  背景情報（任意）
                </label>
                <textarea
                  id="backgroundInfo"
                  value={backgroundInfo}
                  onChange={(e) => setBackgroundInfo(e.target.value)}
                  rows={4}
                  className={textareaClasses("backgroundInfo")}
                  placeholder="例: 社内チャットツールをSlackから新システムへ切り替える検討を開始。導入担当5名、移行時期は来月で、関係部署との調整に課題がある。高木（情シス）が全社導入を担当、青山（CS）はお客様対応で現行チャットが必須、西村（開発）はリリース準備と兼務。部署ごとに導入タイミングや懸念が異なるため、事前に認識合わせが必要..."
                />
                <p className="text-xs text-muted-foreground">
                  ある程度入力した後は、ひとまずセッションを作成し、質問が表示された際に追加で背景情報を補足する形がおすすめです。
                </p>
              </div>
              {renderSuggestionCard(
                "backgroundInfo",
                suggestions,
                handleSuggestionClick,
              )}

              {error && (
                <Card className="border-destructive">
                  <CardContent className="pt-6">
                    <p className="text-sm text-destructive">{error}</p>
                  </CardContent>
                </Card>
              )}

              <Button
                type="submit"
                disabled={isSubmitting}
                isLoading={isSubmitting}
                className="w-full"
              >
                <Sparkles className="h-4 w-4" />
                セッションを作成
              </Button>
            </form>
          </CardContent>
        </Card>
      </div>
    </div>
  );
}

export default function NewSessionPage() {
  return (
    <Suspense
      fallback={
        <div className="min-h-screen flex items-center justify-center">
          <Loader2 className="h-8 w-8 animate-spin text-muted-foreground" />
        </div>
      }
    >
      <NewSessionContent />
    </Suspense>
  );
=======
export default function Page() {
  return <NewSessionPage />;
>>>>>>> 89a39402
}<|MERGE_RESOLUTION|>--- conflicted
+++ resolved
@@ -11,7 +11,6 @@
   url: "/sessions/new",
 });
 
-<<<<<<< HEAD
 type Suggestion = {
   field: SuggestionField;
   message: string;
@@ -484,8 +483,4 @@
       <NewSessionContent />
     </Suspense>
   );
-=======
-export default function Page() {
-  return <NewSessionPage />;
->>>>>>> 89a39402
 }