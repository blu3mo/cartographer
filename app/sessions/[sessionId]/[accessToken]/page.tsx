--- conflicted
+++ resolved
@@ -404,13 +404,14 @@
 
   useEffect(() => {
     if (isUserIdLoading || !userId) return;
-<<<<<<< HEAD
     const intervalId = window.setInterval(() => {
       void fetchAdminData();
     }, 6000);
     return () => window.clearInterval(intervalId);
   }, [fetchAdminData, isUserIdLoading, userId]);
-=======
+
+  useEffect(() => {
+    if (isUserIdLoading || !userId) return;
     void fetchReports(true);
   }, [fetchReports, isUserIdLoading, userId]);
 
@@ -441,7 +442,6 @@
     selectedReport !== null &&
     latestReport !== null &&
     selectedReport.id === latestReport.id;
->>>>>>> b55aa7cf
 
   useEffect(() => {
     if (data) {
