--- conflicted
+++ resolved
@@ -581,12 +581,9 @@
 
     // Reset prefetch state to undefined (loading state)
     setPrefetchedStatement(undefined);
-<<<<<<< HEAD
+    setPrefetchedRemainingQuestions(null);
     setAiSuggestions([]);
     setIsLoadingSuggestions(true);
-=======
-    setPrefetchedRemainingQuestions(null);
->>>>>>> 61357004
 
     const prefetchNextStatement = async () => {
       try {
@@ -1325,15 +1322,10 @@
                   disabled={isLoading}
                   className="group relative flex flex-col items-center gap-1 sm:gap-2 px-1 sm:px-3 py-3 sm:py-5 bg-emerald-500 hover:bg-emerald-600 text-white border-2 border-emerald-600 hover:border-emerald-700 rounded-lg transition-all shadow-sm hover:shadow-md active:scale-[0.98] disabled:opacity-50 disabled:cursor-not-allowed"
                 >
-<<<<<<< HEAD
                   <div className="text-xl sm:text-3xl">👍</div>
                   <span className="text-[9px] sm:text-xs font-semibold text-center leading-tight">
-                    Strong Yes
+                    強く同意
                   </span>
-=======
-                  <div className="text-3xl">👍</div>
-                  <span className="text-xs font-semibold">強く同意</span>
->>>>>>> 61357004
                 </button>
                 <button
                   type="button"
@@ -1341,15 +1333,10 @@
                   disabled={isLoading}
                   className="group relative flex flex-col items-center gap-1 sm:gap-2 px-1 sm:px-3 py-3 sm:py-5 bg-green-400 hover:bg-green-500 text-white border-2 border-green-500 hover:border-green-600 rounded-lg transition-all shadow-sm hover:shadow-md active:scale-[0.98] disabled:opacity-50 disabled:cursor-not-allowed"
                 >
-<<<<<<< HEAD
                   <div className="text-xl sm:text-3xl">✓</div>
                   <span className="text-[9px] sm:text-xs font-semibold text-center leading-tight">
-                    Yes
+                    同意
                   </span>
-=======
-                  <div className="text-3xl">✓</div>
-                  <span className="text-xs font-semibold">同意</span>
->>>>>>> 61357004
                 </button>
                 <button
                   type="button"
@@ -1368,15 +1355,10 @@
                   disabled={isLoading}
                   className="group relative flex flex-col items-center gap-1 sm:gap-2 px-1 sm:px-3 py-3 sm:py-5 bg-rose-400 hover:bg-rose-500 text-white border-2 border-rose-500 hover:border-rose-600 rounded-lg transition-all shadow-sm hover:shadow-md active:scale-[0.98] disabled:opacity-50 disabled:cursor-not-allowed"
                 >
-<<<<<<< HEAD
                   <div className="text-xl sm:text-3xl">✗</div>
                   <span className="text-[9px] sm:text-xs font-semibold text-center leading-tight">
-                    No
+                    反対
                   </span>
-=======
-                  <div className="text-3xl">✗</div>
-                  <span className="text-xs font-semibold">反対</span>
->>>>>>> 61357004
                 </button>
                 <button
                   type="button"
@@ -1384,15 +1366,10 @@
                   disabled={isLoading}
                   className="group relative flex flex-col items-center gap-1 sm:gap-2 px-1 sm:px-3 py-3 sm:py-5 bg-red-600 hover:bg-red-700 text-white border-2 border-red-700 hover:border-red-800 rounded-lg transition-all shadow-sm hover:shadow-md active:scale-[0.98] disabled:opacity-50 disabled:cursor-not-allowed"
                 >
-<<<<<<< HEAD
                   <div className="text-xl sm:text-3xl">👎</div>
                   <span className="text-[9px] sm:text-xs font-semibold text-center leading-tight">
-                    Strong No
+                    強く反対
                   </span>
-=======
-                  <div className="text-3xl">👎</div>
-                  <span className="text-xs font-semibold">強く反対</span>
->>>>>>> 61357004
                 </button>
               </div>
 
