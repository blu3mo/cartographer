"use client";

<<<<<<< HEAD
import axios from "axios";
import { Loader2, Plus, Sparkles } from "lucide-react";
import { use, useCallback, useEffect, useState } from "react";
import ReactMarkdown from "react-markdown";
import remarkGfm from "remark-gfm";
import UserMap from "@/components/UserMap";
=======
import { use, useEffect, useState } from "react";
import ReactMarkdown from "react-markdown";
import remarkGfm from "remark-gfm";
import { useUserId } from "@/lib/useUserId";
import axios from "axios";
>>>>>>> f0f6f116
import { Button } from "@/components/ui/Button";
import {
  Card,
  CardContent,
  CardDescription,
  CardHeader,
  CardTitle,
} from "@/components/ui/card";
import { Input } from "@/components/ui/input";
<<<<<<< HEAD
import { useUserId } from "@/lib/useUserId";
=======
import { Loader2, Sparkles, Plus } from "lucide-react";
import UserMap from "@/components/UserMap";
>>>>>>> f0f6f116

interface ResponseStats {
  strongYes: number;
  yes: number;
  dontKnow: number;
  no: number;
  strongNo: number;
  totalCount: number;
}

interface StatementWithStats {
  id: string;
  sessionId: string;
  text: string;
  orderIndex: number;
  responses: ResponseStats;
  agreementScore: number;
}

interface SituationAnalysisReport {
  id: string;
  sessionId: string;
  contentMarkdown: string;
  createdAt: string;
}

interface SessionAdminData {
  id: string;
  title: string;
  context: string;
  isPublic: boolean;
  createdAt: string;
  statements: StatementWithStats[];
  situationAnalysisReports: SituationAnalysisReport[];
}

type SortType = "agreement" | "yes" | "dontKnow" | "no";

export default function AdminPage({
  params,
}: {
  params: Promise<{ sessionId: string }>;
}) {
  const { sessionId } = use(params);
  const { userId, isLoading: isUserIdLoading } = useUserId();
  const [data, setData] = useState<SessionAdminData | null>(null);
  const [loading, setLoading] = useState(true);
  const [error, setError] = useState<string | null>(null);
  const [generating, setGenerating] = useState(false);
  const [generatingStatements, setGeneratingStatements] = useState(false);
  const [sortType, setSortType] = useState<SortType>("agreement");
<<<<<<< HEAD
  const [expandedReportIds, setExpandedReportIds] = useState<Set<string>>(
    new Set(),
  );
=======
  const [isReportExpanded, setIsReportExpanded] = useState(false);
>>>>>>> f0f6f116
  const [editingTitle, setEditingTitle] = useState("");
  const [editingContext, setEditingContext] = useState("");
  const [editingVisibility, setEditingVisibility] = useState<
    "public" | "private"
  >("public");
  const [isSavingSettings, setIsSavingSettings] = useState(false);
  const [settingsMessage, setSettingsMessage] = useState<string | null>(null);
  const [settingsError, setSettingsError] = useState<string | null>(null);

  const fetchAdminData = useCallback(async () => {
    try {
      setLoading(true);
      const response = await axios.get(`/api/sessions/${sessionId}/admin`, {
        headers: {
          Authorization: `Bearer ${userId}`,
        },
      });
      setData(response.data.data);
      setError(null);
<<<<<<< HEAD
    } catch (err: unknown) {
      console.error("Failed to fetch admin data:", err);
      if (err && typeof err === "object" && "response" in err) {
        const axiosError = err as { response?: { status?: number } };
        if (axiosError.response?.status === 403) {
          setError("このセッションの管理権限がありません。");
        } else {
          setError("データの取得に失敗しました。");
        }
=======
    } catch (err: any) {
      console.error("Failed to fetch admin data:", err);
      if (err.response?.status === 403) {
        setError("このセッションの管理権限がありません。");
>>>>>>> f0f6f116
      } else {
        setError("データの取得に失敗しました。");
      }
    } finally {
      setLoading(false);
    }
  }, [sessionId, userId]);

  useEffect(() => {
    if (isUserIdLoading || !userId) return;
    fetchAdminData();
  }, [userId, isUserIdLoading, fetchAdminData]);

  useEffect(() => {
    if (data) {
      setEditingTitle(data.title);
      setEditingContext(data.context);
      setEditingVisibility(data.isPublic ? "public" : "private");
    }
  }, [data]);

  // Update document title when session data is available
  useEffect(() => {
    if (data?.title) {
      document.title = `${data.title} - 管理画面 - Cartographer`;
    }
    return () => {
      document.title = "Cartographer - 認識を可視化し、合意形成を促進する";
    };
  }, [data?.title]);

  const handleSaveSettings = async (event: React.FormEvent) => {
    event.preventDefault();
    if (!userId) return;

    setIsSavingSettings(true);
    setSettingsMessage(null);
    setSettingsError(null);

    try {
      const response = await axios.patch(
        `/api/sessions/${sessionId}/admin`,
        {
          title: editingTitle,
          context: editingContext,
          isPublic: editingVisibility === "public",
        },
        {
          headers: {
            Authorization: `Bearer ${userId}`,
          },
        },
      );

      const updated = response.data.data as {
        title: string;
        context: string;
        isPublic: boolean;
      };

      setData((prev) =>
        prev
          ? {
              ...prev,
              title: updated.title,
              context: updated.context,
              isPublic: updated.isPublic,
            }
          : prev,
      );
      setSettingsMessage("セッション情報を更新しました。");
    } catch (err) {
      console.error("Failed to update session settings:", err);
      setSettingsError("セッション情報の更新に失敗しました。");
    } finally {
      setIsSavingSettings(false);
    }
  };

  const generateReport = async () => {
    try {
      setGenerating(true);
      const response = await axios.post(
        `/api/sessions/${sessionId}/reports/situation-analysis`,
        {},
        {
          headers: {
            Authorization: `Bearer ${userId}`,
          },
        },
      );
      // Update the data with the new report
      if (data) {
        setData({
          ...data,
          situationAnalysisReports: [
            response.data.report,
            ...data.situationAnalysisReports,
          ],
        });
      }
    } catch (err) {
      console.error("Failed to generate report:", err);
      alert("レポートの生成に失敗しました。");
    } finally {
      setGenerating(false);
    }
  };

  const generateNewStatements = async () => {
    try {
      setGeneratingStatements(true);
      await axios.post(
        `/api/sessions/${sessionId}/statements/generate`,
        {},
        {
          headers: {
            Authorization: `Bearer ${userId}`,
          },
        },
      );
      // Refresh the admin data to show new statements
      await fetchAdminData();
      alert("新しいステートメントを10個生成しました。");
    } catch (err) {
      console.error("Failed to generate new statements:", err);
      alert("ステートメントの生成に失敗しました。");
    } finally {
      setGeneratingStatements(false);
    }
  };

  const getSortedStatements = () => {
    if (!data) return [];
    const statements = [...data.statements];

    switch (sortType) {
      case "agreement":
        return statements.sort((a, b) => b.agreementScore - a.agreementScore);
      case "yes":
        return statements.sort((a, b) => {
          const aYes = a.responses.strongYes + a.responses.yes;
          const bYes = b.responses.strongYes + b.responses.yes;
          return bYes - aYes;
        });
      case "dontKnow":
        return statements.sort(
          (a, b) => b.responses.dontKnow - a.responses.dontKnow,
        );
      case "no":
        return statements.sort((a, b) => {
          const aNo = a.responses.strongNo + a.responses.no;
          const bNo = b.responses.strongNo + b.responses.no;
          return bNo - aNo;
        });
      default:
        return statements;
    }
  };

  if (isUserIdLoading || loading) {
    return (
      <div className="min-h-screen flex items-center justify-center">
        <Loader2 className="h-8 w-8 animate-spin text-muted-foreground" />
      </div>
    );
  }

  if (error) {
    return (
      <div className="min-h-screen bg-background">
        <div className="max-w-4xl mx-auto px-4 py-12 sm:px-6 lg:px-8">
          <Card className="border-destructive">
            <CardContent className="pt-6">
              <p className="text-destructive">{error}</p>
            </CardContent>
          </Card>
        </div>
      </div>
    );
  }

  if (!data) {
    return (
      <div className="min-h-screen flex items-center justify-center">
        <p className="text-muted-foreground">セッションが見つかりません。</p>
      </div>
    );
  }

  const sortedStatements = getSortedStatements();

  return (
    <div className="min-h-screen bg-background">
      <div className="max-w-4xl mx-auto px-4 py-12 sm:px-6 lg:px-8">
        <div className="mb-8">
          <h1 className="text-3xl font-bold tracking-tight mb-2">
            {editingTitle || data.title}
          </h1>
          <p className="text-muted-foreground">管理画面</p>
        </div>

        {/* Session Settings */}
        <Card className="mb-8">
          <CardHeader>
            <CardTitle>セッション設定</CardTitle>
            <CardDescription>
              タイトル、公開設定、コンテキストを編集できます
            </CardDescription>
          </CardHeader>
          <CardContent>
            <form onSubmit={handleSaveSettings} className="space-y-6">
              <div className="space-y-2">
                <label htmlFor="sessionTitle" className="text-sm font-medium">
                  セッションのタイトル
                </label>
                <Input
                  id="sessionTitle"
                  type="text"
                  value={editingTitle}
                  onChange={(event) => setEditingTitle(event.target.value)}
                  required
                />
                <p className="text-xs text-muted-foreground">
                  参加者にとってわかりやすいタイトルを設定しましょう。
                </p>
              </div>

              <div className="space-y-3">
                <span className="text-sm font-medium">公開設定</span>
                <div className="flex flex-col gap-3 sm:flex-row">
                  <label className="flex items-start gap-3 rounded-lg border border-input bg-muted px-4 py-3 text-sm shadow-sm transition hover:border-primary/60">
                    <input
                      type="radio"
                      name="sessionVisibility"
                      value="public"
                      checked={editingVisibility === "public"}
                      onChange={() => setEditingVisibility("public")}
                      className="mt-0.5"
                    />
                    <span>
                      <span className="font-medium">公開セッション</span>
                      <br />
                      <span className="text-xs text-muted-foreground">
                        Cartographerのトップページで参加者を募集できます。
                      </span>
                    </span>
                  </label>
                  <label className="flex items-start gap-3 rounded-lg border border-input bg-muted px-4 py-3 text-sm shadow-sm transition hover:border-primary/60">
                    <input
                      type="radio"
                      name="sessionVisibility"
                      value="private"
                      checked={editingVisibility === "private"}
                      onChange={() => setEditingVisibility("private")}
                      className="mt-0.5"
                    />
                    <span>
                      <span className="font-medium">非公開セッション</span>
                      <br />
                      <span className="text-xs text-muted-foreground">
                        直接URLを共有したメンバーだけがアクセスできます。
                      </span>
                    </span>
                  </label>
                </div>
              </div>

              <div className="space-y-2">
                <label htmlFor="sessionContext" className="text-sm font-medium">
                  コンテキスト
                </label>
                <textarea
                  id="sessionContext"
                  value={editingContext}
                  onChange={(event) => setEditingContext(event.target.value)}
                  required
                  rows={12}
                  className="flex w-full rounded-md border border-input bg-transparent px-3 py-2 text-sm shadow-sm placeholder:text-muted-foreground focus-visible:outline-none focus-visible:ring-1 focus-visible:ring-ring disabled:cursor-not-allowed disabled:opacity-50 resize-none"
                  placeholder="セッションの目的や背景など、AIに共有したい情報を記入してください。"
                />
              </div>

              {(settingsMessage || settingsError) && (
                <Card
                  className={
                    settingsError ? "border-destructive" : "border-emerald-500"
                  }
                >
                  <CardContent className="pt-6">
                    <p
                      className={`text-sm ${settingsError ? "text-destructive" : "text-emerald-600"}`}
                    >
                      {settingsError ?? settingsMessage}
                    </p>
                  </CardContent>
                </Card>
              )}

              <Button
                type="submit"
                disabled={isSavingSettings}
                isLoading={isSavingSettings}
                className="w-full sm:w-auto"
              >
                セッション情報を保存
              </Button>
            </form>
          </CardContent>
        </Card>

        {/* Control Panel */}
        <Card className="mb-8">
          <CardHeader>
            <CardTitle>コントロールパネル</CardTitle>
            <CardDescription>
              レポートの生成と新しいステートメントの追加
            </CardDescription>
          </CardHeader>
          <CardContent>
            <div className="flex flex-wrap gap-3">
              <Button
                onClick={generateReport}
                disabled={generating}
                isLoading={generating}
                variant="default"
              >
                <Sparkles className="h-4 w-4" />
                現状分析レポートを生成
              </Button>
              <Button
                onClick={generateNewStatements}
                disabled={generatingStatements}
                isLoading={generatingStatements}
                variant="secondary"
              >
                <Plus className="h-4 w-4" />
                新しいStatementを10個生成
              </Button>
            </div>
          </CardContent>
        </Card>

        {/* User Map */}
        <Card className="mb-8">
          <CardHeader>
            <CardTitle>ユーザーマップ（PCA分析）</CardTitle>
            <CardDescription>
              参加者の回答パターンを2次元マップで可視化
            </CardDescription>
          </CardHeader>
          <CardContent>
            {userId && <UserMap sessionId={sessionId} userId={userId} />}
          </CardContent>
        </Card>

        {/* Situation Analysis Reports */}
        {data.situationAnalysisReports.length > 0 && (
          <Card className="mb-8">
            <CardHeader>
              <CardTitle>現状分析レポート</CardTitle>
              <CardDescription>
<<<<<<< HEAD
                全{data.situationAnalysisReports.length}件のレポート（新しい順）
              </CardDescription>
            </CardHeader>
            <CardContent>
              <div className="space-y-6">
                {data.situationAnalysisReports.map((report, index) => {
                  const isExpanded = expandedReportIds.has(report.id);
                  const toggleExpanded = () => {
                    setExpandedReportIds((prev) => {
                      const newSet = new Set(prev);
                      if (newSet.has(report.id)) {
                        newSet.delete(report.id);
                      } else {
                        newSet.add(report.id);
                      }
                      return newSet;
                    });
                  };

                  return (
                    <div
                      key={report.id}
                      className="border rounded-lg p-4 bg-card"
                    >
                      <div className="flex items-center justify-between mb-3">
                        <div className="flex items-center gap-2">
                          {index === 0 && (
                            <span className="px-2 py-1 text-xs font-medium bg-primary text-primary-foreground rounded">
                              最新
                            </span>
                          )}
                          <span className="text-sm text-muted-foreground">
                            生成日時:{" "}
                            {new Date(report.createdAt).toLocaleString("ja-JP")}
                          </span>
                        </div>
                      </div>
                      <div
                        className={`relative ${!isExpanded ? "max-h-32 overflow-hidden" : ""}`}
                      >
                        <div className="markdown-body prose prose-sm max-w-none">
                          <ReactMarkdown remarkPlugins={[remarkGfm]}>
                            {report.contentMarkdown}
                          </ReactMarkdown>
                        </div>
                        {!isExpanded && (
                          <div
                            className="absolute inset-0 pointer-events-none"
                            style={{
                              background:
                                "linear-gradient(to bottom, rgba(255,255,255,0) 0%, rgba(255,255,255,0) 30%, hsl(var(--background)) 100%)",
                            }}
                          />
                        )}
                      </div>
                      <div className="mt-3 text-center">
                        <button
                          type="button"
                          onClick={toggleExpanded}
                          className="text-sm text-muted-foreground hover:text-foreground transition-colors px-4 py-2 rounded-md hover:bg-accent"
                        >
                          {isExpanded ? "▲ 折りたたむ" : "▼ 全文を表示"}
                        </button>
                      </div>
                    </div>
                  );
                })}
=======
                生成日時:{" "}
                {new Date(
                  data.latestSituationAnalysisReport.createdAt,
                ).toLocaleString("ja-JP")}
              </CardDescription>
            </CardHeader>
            <CardContent>
              <div
                className={`relative ${!isReportExpanded ? "max-h-32 overflow-hidden" : ""}`}
              >
                <div className="markdown-body prose prose-sm max-w-none">
                  <ReactMarkdown remarkPlugins={[remarkGfm]}>
                    {data.latestSituationAnalysisReport.contentMarkdown}
                  </ReactMarkdown>
                </div>
                {!isReportExpanded && (
                  <div
                    className="absolute inset-0 pointer-events-none"
                    style={{
                      background:
                        "linear-gradient(to bottom, rgba(255,255,255,0) 0%, rgba(255,255,255,0) 30%, hsl(var(--background)) 100%)",
                    }}
                  />
                )}
              </div>
              <div className="mt-3 text-center">
                <button
                  onClick={() => setIsReportExpanded(!isReportExpanded)}
                  className="text-sm text-muted-foreground hover:text-foreground transition-colors px-4 py-2 rounded-md hover:bg-accent"
                >
                  {isReportExpanded ? "▲ 折りたたむ" : "▼ 全文を表示"}
                </button>
>>>>>>> f0f6f116
              </div>
            </CardContent>
          </Card>
        )}

        {/* Statements List */}
        <Card>
          <CardHeader>
            <div className="flex items-center justify-between">
              <div>
                <CardTitle>ステートメント一覧</CardTitle>
                <CardDescription>
                  全{sortedStatements.length}件のステートメント
                </CardDescription>
              </div>
              <div className="flex items-center gap-2">
                <label
                  htmlFor="sort-select"
                  className="text-sm text-muted-foreground"
                >
                  並び替え:
                </label>
                <select
                  id="sort-select"
                  value={sortType}
                  onChange={(e) => setSortType(e.target.value as SortType)}
                  className="px-3 py-1.5 border border-input bg-background rounded-md text-sm focus:outline-none focus:ring-1 focus:ring-ring"
                >
                  <option value="agreement">合意度順</option>
                  <option value="yes">Yesの割合順</option>
                  <option value="dontKnow">わからないの割合順</option>
                  <option value="no">Noの割合順</option>
                </select>
              </div>
            </div>
          </CardHeader>
          <CardContent>
            <div className="space-y-4">
              {sortedStatements.map((statement) => (
                <StatementCard key={statement.id} statement={statement} />
              ))}
            </div>
          </CardContent>
        </Card>
      </div>
    </div>
  );
}

function StatementCard({ statement }: { statement: StatementWithStats }) {
  const { responses } = statement;
  const hasResponses = responses.totalCount > 0;

  return (
    <div className="border rounded-lg p-4 bg-card hover:shadow-sm transition-shadow">
      <p className="text-sm font-medium mb-3 leading-relaxed">
        {statement.text}
      </p>

      {hasResponses ? (
        <>
          {/* Horizontal Bar Chart with Tooltip */}
          <div className="flex w-full h-2 rounded-full overflow-visible mb-3 bg-muted">
            {responses.strongYes > 0 && (
              <div
                className="bg-emerald-600 hover:bg-emerald-700 transition-colors relative group cursor-pointer"
                style={{ width: `${responses.strongYes}%` }}
              >
                <div className="opacity-0 group-hover:opacity-100 absolute bottom-full left-1/2 transform -translate-x-1/2 -translate-y-2 px-3 py-2 bg-gray-900 text-white text-xs rounded shadow-lg whitespace-nowrap pointer-events-none transition-opacity">
                  👍 強く賛成: {responses.strongYes.toFixed(1)}%
                </div>
              </div>
            )}
            {responses.yes > 0 && (
              <div
                className="bg-green-500 hover:bg-green-600 transition-colors relative group cursor-pointer"
                style={{ width: `${responses.yes}%` }}
              >
                <div className="opacity-0 group-hover:opacity-100 absolute bottom-full left-1/2 transform -translate-x-1/2 -translate-y-2 px-3 py-2 bg-gray-900 text-white text-xs rounded shadow-lg whitespace-nowrap pointer-events-none transition-opacity">
                  ✓ 賛成: {responses.yes.toFixed(1)}%
                </div>
              </div>
            )}
            {responses.dontKnow > 0 && (
              <div
                className="bg-amber-400 hover:bg-amber-500 transition-colors relative group cursor-pointer"
                style={{ width: `${responses.dontKnow}%` }}
              >
                <div className="opacity-0 group-hover:opacity-100 absolute bottom-full left-1/2 transform -translate-x-1/2 -translate-y-2 px-3 py-2 bg-gray-900 text-white text-xs rounded shadow-lg whitespace-nowrap pointer-events-none transition-opacity">
                  🤔 わからない: {responses.dontKnow.toFixed(1)}%
                </div>
              </div>
            )}
            {responses.no > 0 && (
              <div
                className="bg-rose-500 hover:bg-rose-600 transition-colors relative group cursor-pointer"
                style={{ width: `${responses.no}%` }}
              >
                <div className="opacity-0 group-hover:opacity-100 absolute bottom-full left-1/2 transform -translate-x-1/2 -translate-y-2 px-3 py-2 bg-gray-900 text-white text-xs rounded shadow-lg whitespace-nowrap pointer-events-none transition-opacity">
                  ✗ 反対: {responses.no.toFixed(1)}%
                </div>
              </div>
            )}
            {responses.strongNo > 0 && (
              <div
                className="bg-red-600 hover:bg-red-700 transition-colors relative group cursor-pointer"
                style={{ width: `${responses.strongNo}%` }}
              >
                <div className="opacity-0 group-hover:opacity-100 absolute bottom-full left-1/2 transform -translate-x-1/2 -translate-y-2 px-3 py-2 bg-gray-900 text-white text-xs rounded shadow-lg whitespace-nowrap pointer-events-none transition-opacity">
                  👎 強く反対: {responses.strongNo.toFixed(1)}%
                </div>
              </div>
            )}
          </div>

          <div className="flex items-center gap-4 text-xs text-muted-foreground">
            <span>回答者数: {responses.totalCount}人</span>
            <span className="h-1 w-1 rounded-full bg-muted-foreground" />
            <span>合意度スコア: {statement.agreementScore}</span>
          </div>
        </>
      ) : (
        <p className="text-sm text-muted-foreground">まだ回答がありません</p>
      )}
    </div>
  );
}<|MERGE_RESOLUTION|>--- conflicted
+++ resolved
@@ -1,19 +1,11 @@
 "use client";
 
-<<<<<<< HEAD
 import axios from "axios";
 import { Loader2, Plus, Sparkles } from "lucide-react";
 import { use, useCallback, useEffect, useState } from "react";
 import ReactMarkdown from "react-markdown";
 import remarkGfm from "remark-gfm";
 import UserMap from "@/components/UserMap";
-=======
-import { use, useEffect, useState } from "react";
-import ReactMarkdown from "react-markdown";
-import remarkGfm from "remark-gfm";
-import { useUserId } from "@/lib/useUserId";
-import axios from "axios";
->>>>>>> f0f6f116
 import { Button } from "@/components/ui/Button";
 import {
   Card,
@@ -23,12 +15,7 @@
   CardTitle,
 } from "@/components/ui/card";
 import { Input } from "@/components/ui/input";
-<<<<<<< HEAD
 import { useUserId } from "@/lib/useUserId";
-=======
-import { Loader2, Sparkles, Plus } from "lucide-react";
-import UserMap from "@/components/UserMap";
->>>>>>> f0f6f116
 
 interface ResponseStats {
   strongYes: number;
@@ -80,13 +67,9 @@
   const [generating, setGenerating] = useState(false);
   const [generatingStatements, setGeneratingStatements] = useState(false);
   const [sortType, setSortType] = useState<SortType>("agreement");
-<<<<<<< HEAD
   const [expandedReportIds, setExpandedReportIds] = useState<Set<string>>(
     new Set(),
   );
-=======
-  const [isReportExpanded, setIsReportExpanded] = useState(false);
->>>>>>> f0f6f116
   const [editingTitle, setEditingTitle] = useState("");
   const [editingContext, setEditingContext] = useState("");
   const [editingVisibility, setEditingVisibility] = useState<
@@ -106,7 +89,6 @@
       });
       setData(response.data.data);
       setError(null);
-<<<<<<< HEAD
     } catch (err: unknown) {
       console.error("Failed to fetch admin data:", err);
       if (err && typeof err === "object" && "response" in err) {
@@ -116,12 +98,6 @@
         } else {
           setError("データの取得に失敗しました。");
         }
-=======
-    } catch (err: any) {
-      console.error("Failed to fetch admin data:", err);
-      if (err.response?.status === 403) {
-        setError("このセッションの管理権限がありません。");
->>>>>>> f0f6f116
       } else {
         setError("データの取得に失敗しました。");
       }
@@ -484,7 +460,6 @@
             <CardHeader>
               <CardTitle>現状分析レポート</CardTitle>
               <CardDescription>
-<<<<<<< HEAD
                 全{data.situationAnalysisReports.length}件のレポート（新しい順）
               </CardDescription>
             </CardHeader>
@@ -552,40 +527,6 @@
                     </div>
                   );
                 })}
-=======
-                生成日時:{" "}
-                {new Date(
-                  data.latestSituationAnalysisReport.createdAt,
-                ).toLocaleString("ja-JP")}
-              </CardDescription>
-            </CardHeader>
-            <CardContent>
-              <div
-                className={`relative ${!isReportExpanded ? "max-h-32 overflow-hidden" : ""}`}
-              >
-                <div className="markdown-body prose prose-sm max-w-none">
-                  <ReactMarkdown remarkPlugins={[remarkGfm]}>
-                    {data.latestSituationAnalysisReport.contentMarkdown}
-                  </ReactMarkdown>
-                </div>
-                {!isReportExpanded && (
-                  <div
-                    className="absolute inset-0 pointer-events-none"
-                    style={{
-                      background:
-                        "linear-gradient(to bottom, rgba(255,255,255,0) 0%, rgba(255,255,255,0) 30%, hsl(var(--background)) 100%)",
-                    }}
-                  />
-                )}
-              </div>
-              <div className="mt-3 text-center">
-                <button
-                  onClick={() => setIsReportExpanded(!isReportExpanded)}
-                  className="text-sm text-muted-foreground hover:text-foreground transition-colors px-4 py-2 rounded-md hover:bg-accent"
-                >
-                  {isReportExpanded ? "▲ 折りたたむ" : "▼ 全文を表示"}
-                </button>
->>>>>>> f0f6f116
               </div>
             </CardContent>
           </Card>
