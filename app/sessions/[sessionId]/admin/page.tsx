--- conflicted
+++ resolved
@@ -1,7 +1,7 @@
 "use client";
 
 import axios from "axios";
-import { Loader2, Plus, Printer, Sparkles } from "lucide-react";
+import { Loader2, Plus, Printer, Sparkles, Trash2 } from "lucide-react";
 import { use, useEffect, useState } from "react";
 import ReactMarkdown from "react-markdown";
 import remarkGfm from "remark-gfm";
@@ -15,12 +15,7 @@
   CardTitle,
 } from "@/components/ui/card";
 import { Input } from "@/components/ui/input";
-<<<<<<< HEAD
 import { useUserId } from "@/lib/useUserId";
-=======
-import { Loader2, Sparkles, Plus, Trash2 } from "lucide-react";
-import UserMap from "@/components/UserMap";
->>>>>>> 55a76cbd
 
 interface ResponseStats {
   strongYes: number;
