"use client";

import { use, useEffect, useState } from "react";
import ReactMarkdown from "react-markdown";
import remarkGfm from "remark-gfm";
import { useUserId } from "@/lib/useUserId";
import axios from "axios";
import { Button } from "@/components/ui/Button";
import {
  Card,
  CardContent,
  CardDescription,
  CardHeader,
  CardTitle,
} from "@/components/ui/card";
import { Input } from "@/components/ui/input";
<<<<<<< HEAD
import { Loader2, Sparkles, Plus, Trash2 } from "lucide-react";
=======
import { Loader2, Sparkles, Plus } from "lucide-react";
>>>>>>> f0f6f116
import UserMap from "@/components/UserMap";

interface ResponseStats {
  strongYes: number;
  yes: number;
  dontKnow: number;
  no: number;
  strongNo: number;
  totalCount: number;
}

interface StatementWithStats {
  id: string;
  sessionId: string;
  text: string;
  orderIndex: number;
  responses: ResponseStats;
  agreementScore: number;
}

interface SituationAnalysisReport {
  id: string;
  sessionId: string;
  contentMarkdown: string;
  createdAt: string;
}

interface SessionAdminData {
  id: string;
  title: string;
  context: string;
  isPublic: boolean;
  createdAt: string;
  statements: StatementWithStats[];
  latestSituationAnalysisReport?: SituationAnalysisReport;
}

type SortType = "agreement" | "yes" | "dontKnow" | "no";

export default function AdminPage({
  params,
}: {
  params: Promise<{ sessionId: string }>;
}) {
  const { sessionId } = use(params);
  const { userId, isLoading: isUserIdLoading } = useUserId();
  const [data, setData] = useState<SessionAdminData | null>(null);
  const [loading, setLoading] = useState(true);
  const [error, setError] = useState<string | null>(null);
  const [generating, setGenerating] = useState(false);
  const [generatingStatements, setGeneratingStatements] = useState(false);
  const [sortType, setSortType] = useState<SortType>("agreement");
  const [isReportExpanded, setIsReportExpanded] = useState(false);
  const [editingTitle, setEditingTitle] = useState("");
  const [editingContext, setEditingContext] = useState("");
  const [editingVisibility, setEditingVisibility] = useState<
    "public" | "private"
  >("public");
  const [isSavingSettings, setIsSavingSettings] = useState(false);
  const [settingsMessage, setSettingsMessage] = useState<string | null>(null);
  const [settingsError, setSettingsError] = useState<string | null>(null);
  const [isDeleting, setIsDeleting] = useState(false);
  const [showDeleteConfirm, setShowDeleteConfirm] = useState(false);

  useEffect(() => {
    if (isUserIdLoading || !userId) return;
    fetchAdminData();
  }, [userId, isUserIdLoading, sessionId]);

  const fetchAdminData = async () => {
    try {
      setLoading(true);
      const response = await axios.get(`/api/sessions/${sessionId}/admin`, {
        headers: {
          Authorization: `Bearer ${userId}`,
        },
      });
      setData(response.data.data);
      setError(null);
    } catch (err: any) {
      console.error("Failed to fetch admin data:", err);
      if (err.response?.status === 403) {
        setError("このセッションの管理権限がありません。");
      } else {
        setError("データの取得に失敗しました。");
      }
    } finally {
      setLoading(false);
    }
  };

  useEffect(() => {
    if (data) {
      setEditingTitle(data.title);
      setEditingContext(data.context);
      setEditingVisibility(data.isPublic ? "public" : "private");
    }
  }, [data]);

  // Update document title when session data is available
  useEffect(() => {
    if (data?.title) {
      document.title = `${data.title} - 管理画面 - Cartographer`;
    }
    return () => {
      document.title = "Cartographer - 認識を可視化し、合意形成を促進する";
    };
  }, [data?.title]);

  const handleSaveSettings = async (event: React.FormEvent) => {
    event.preventDefault();
    if (!userId) return;

    setIsSavingSettings(true);
    setSettingsMessage(null);
    setSettingsError(null);

    try {
      const response = await axios.patch(
        `/api/sessions/${sessionId}/admin`,
        {
          title: editingTitle,
          context: editingContext,
          isPublic: editingVisibility === "public",
        },
        {
          headers: {
            Authorization: `Bearer ${userId}`,
          },
        },
      );

      const updated = response.data.data as {
        title: string;
        context: string;
        isPublic: boolean;
      };

      setData((prev) =>
        prev
          ? {
              ...prev,
              title: updated.title,
              context: updated.context,
              isPublic: updated.isPublic,
            }
          : prev,
      );
      setSettingsMessage("セッション情報を更新しました。");
    } catch (err) {
      console.error("Failed to update session settings:", err);
      setSettingsError("セッション情報の更新に失敗しました。");
    } finally {
      setIsSavingSettings(false);
    }
  };

  const generateReport = async () => {
    try {
      setGenerating(true);
      const response = await axios.post(
        `/api/sessions/${sessionId}/reports/situation-analysis`,
        {},
        {
          headers: {
            Authorization: `Bearer ${userId}`,
          },
        },
      );
      // Update the data with the new report
      if (data) {
        setData({
          ...data,
          latestSituationAnalysisReport: response.data.report,
        });
      }
    } catch (err) {
      console.error("Failed to generate report:", err);
      alert("レポートの生成に失敗しました。");
    } finally {
      setGenerating(false);
    }
  };

  const generateNewStatements = async () => {
    try {
      setGeneratingStatements(true);
      await axios.post(
        `/api/sessions/${sessionId}/statements/generate`,
        {},
        {
          headers: {
            Authorization: `Bearer ${userId}`,
          },
        },
      );
      await fetchAdminData();
      alert("新しいステートメントを10個生成しました。");
    } catch (err) {
      console.error("Failed to generate new statements:", err);
      alert("ステートメントの生成に失敗しました。");
    } finally {
      setGeneratingStatements(false);
    }
  };

  const handleDeleteSession = async () => {
    if (!userId) return;

    try {
      setIsDeleting(true);
      await axios.delete(`/api/sessions/${sessionId}/admin`, {
        headers: {
          Authorization: `Bearer ${userId}`,
        },
      });
      window.location.href = "/";
    } catch (err) {
      console.error("Failed to delete session:", err);
      alert("セッションの削除に失敗しました。");
      setIsDeleting(false);
    }
  };

  const getSortedStatements = () => {
    if (!data) return [];
    const statements = [...data.statements];

    switch (sortType) {
      case "agreement":
        return statements.sort((a, b) => b.agreementScore - a.agreementScore);
      case "yes":
        return statements.sort((a, b) => {
          const aYes = a.responses.strongYes + a.responses.yes;
          const bYes = b.responses.strongYes + b.responses.yes;
          return bYes - aYes;
        });
      case "dontKnow":
        return statements.sort(
          (a, b) => b.responses.dontKnow - a.responses.dontKnow,
        );
      case "no":
        return statements.sort((a, b) => {
          const aNo = a.responses.strongNo + a.responses.no;
          const bNo = b.responses.strongNo + b.responses.no;
          return bNo - aNo;
        });
      default:
        return statements;
    }
  };

  if (isUserIdLoading || loading) {
    return (
      <div className="min-h-screen flex items-center justify-center">
        <Loader2 className="h-8 w-8 animate-spin text-muted-foreground" />
      </div>
    );
  }

  if (error) {
    return (
      <div className="min-h-screen bg-background">
        <div className="max-w-4xl mx-auto px-4 py-12 sm:px-6 lg:px-8">
          <Card className="border-destructive">
            <CardContent className="pt-6">
              <p className="text-destructive">{error}</p>
            </CardContent>
          </Card>
        </div>
      </div>
    );
  }

  if (!data) {
    return (
      <div className="min-h-screen flex items-center justify-center">
        <p className="text-muted-foreground">セッションが見つかりません。</p>
      </div>
    );
  }

  const sortedStatements = getSortedStatements();

  return (
    <div className="min-h-screen bg-background">
      <div className="max-w-4xl mx-auto px-4 py-12 sm:px-6 lg:px-8">
        <div className="mb-8">
          <h1 className="text-3xl font-bold tracking-tight mb-2">
            {editingTitle || data.title}
          </h1>
          <p className="text-muted-foreground">管理画面</p>
        </div>

        {/* Session Settings */}
        <Card className="mb-8">
          <CardHeader>
            <CardTitle>セッション設定</CardTitle>
            <CardDescription>
              タイトル、公開設定、コンテキストを編集できます
            </CardDescription>
          </CardHeader>
          <CardContent>
            <form onSubmit={handleSaveSettings} className="space-y-6">
              <div className="space-y-2">
                <label htmlFor="sessionTitle" className="text-sm font-medium">
                  セッションのタイトル
                </label>
                <Input
                  id="sessionTitle"
                  type="text"
                  value={editingTitle}
                  onChange={(event) => setEditingTitle(event.target.value)}
                  required
                />
                <p className="text-xs text-muted-foreground">
                  参加者にとってわかりやすいタイトルを設定しましょう。
                </p>
              </div>

              <div className="space-y-3">
                <span className="text-sm font-medium">公開設定</span>
                <div className="flex flex-col gap-3 sm:flex-row">
                  <label className="flex items-start gap-3 rounded-lg border border-input bg-muted px-4 py-3 text-sm shadow-sm transition hover:border-primary/60">
                    <input
                      type="radio"
                      name="sessionVisibility"
                      value="public"
                      checked={editingVisibility === "public"}
                      onChange={() => setEditingVisibility("public")}
                      className="mt-0.5"
                    />
                    <span>
                      <span className="font-medium">公開セッション</span>
                      <br />
                      <span className="text-xs text-muted-foreground">
                        Cartographerのトップページで参加者を募集できます。
                      </span>
                    </span>
                  </label>
                  <label className="flex items-start gap-3 rounded-lg border border-input bg-muted px-4 py-3 text-sm shadow-sm transition hover:border-primary/60">
                    <input
                      type="radio"
                      name="sessionVisibility"
                      value="private"
                      checked={editingVisibility === "private"}
                      onChange={() => setEditingVisibility("private")}
                      className="mt-0.5"
                    />
                    <span>
                      <span className="font-medium">非公開セッション</span>
                      <br />
                      <span className="text-xs text-muted-foreground">
                        直接URLを共有したメンバーだけがアクセスできます。
                      </span>
                    </span>
                  </label>
                </div>
              </div>

              <div className="space-y-2">
                <label htmlFor="sessionContext" className="text-sm font-medium">
                  コンテキスト
                </label>
                <textarea
                  id="sessionContext"
                  value={editingContext}
                  onChange={(event) => setEditingContext(event.target.value)}
                  required
                  rows={12}
                  className="flex w-full rounded-md border border-input bg-transparent px-3 py-2 text-sm shadow-sm placeholder:text-muted-foreground focus-visible:outline-none focus-visible:ring-1 focus-visible:ring-ring disabled:cursor-not-allowed disabled:opacity-50 resize-none"
                  placeholder="セッションの目的や背景など、AIに共有したい情報を記入してください。"
                />
              </div>

              {(settingsMessage || settingsError) && (
                <Card
                  className={
                    settingsError ? "border-destructive" : "border-emerald-500"
                  }
                >
                  <CardContent className="pt-6">
                    <p
                      className={`text-sm ${settingsError ? "text-destructive" : "text-emerald-600"}`}
                    >
                      {settingsError ?? settingsMessage}
                    </p>
                  </CardContent>
                </Card>
              )}

              <Button
                type="submit"
                disabled={isSavingSettings}
                isLoading={isSavingSettings}
                className="w-full sm:w-auto"
              >
                セッション情報を保存
              </Button>
            </form>

            <div className="mt-8 pt-6 border-t border-border">
              <h3 className="text-sm font-medium text-destructive mb-2">
                危険な操作
              </h3>
              <p className="text-sm text-muted-foreground mb-4">
                このセッションを完全に削除します。この操作は取り消せません。
              </p>
              {!showDeleteConfirm ? (
                <Button
                  type="button"
                  variant="destructive"
                  onClick={() => setShowDeleteConfirm(true)}
                  className="w-full sm:w-auto"
                >
                  <Trash2 className="h-4 w-4" />
                  セッションを削除
                </Button>
              ) : (
                <div className="space-y-3">
                  <p className="text-sm font-medium text-destructive">
                    本当にこのセッションを削除しますか？
                  </p>
                  <div className="flex gap-3">
                    <Button
                      type="button"
                      variant="destructive"
                      onClick={handleDeleteSession}
                      disabled={isDeleting}
                      isLoading={isDeleting}
                    >
                      削除を実行
                    </Button>
                    <Button
                      type="button"
                      variant="outline"
                      onClick={() => setShowDeleteConfirm(false)}
                      disabled={isDeleting}
                    >
                      キャンセル
                    </Button>
                  </div>
                </div>
              )}
            </div>
          </CardContent>
        </Card>

        {/* Control Panel */}
        <Card className="mb-8">
          <CardHeader>
            <CardTitle>コントロールパネル</CardTitle>
            <CardDescription>
              レポートの生成と新しいステートメントの追加
            </CardDescription>
          </CardHeader>
          <CardContent>
            <div className="flex flex-wrap gap-3">
              <Button
                onClick={generateReport}
                disabled={generating}
                isLoading={generating}
                variant="default"
              >
                <Sparkles className="h-4 w-4" />
                現状分析レポートを生成
              </Button>
              <Button
                onClick={generateNewStatements}
                disabled={generatingStatements}
                isLoading={generatingStatements}
                variant="secondary"
              >
                <Plus className="h-4 w-4" />
                新しいStatementを10個生成
              </Button>
            </div>
          </CardContent>
        </Card>

        {/* User Map */}
        <Card className="mb-8">
          <CardHeader>
            <CardTitle>ユーザーマップ（PCA分析）</CardTitle>
            <CardDescription>
              参加者の回答パターンを2次元マップで可視化
            </CardDescription>
          </CardHeader>
          <CardContent>
            {userId && <UserMap sessionId={sessionId} userId={userId} />}
          </CardContent>
        </Card>

        {/* Latest Report */}
        {data.latestSituationAnalysisReport && (
          <Card className="mb-8">
            <CardHeader>
              <CardTitle>最新の現状分析レポート</CardTitle>
              <CardDescription>
                生成日時:{" "}
                {new Date(
                  data.latestSituationAnalysisReport.createdAt,
                ).toLocaleString("ja-JP")}
              </CardDescription>
            </CardHeader>
            <CardContent>
              <div
                className={`relative ${!isReportExpanded ? "max-h-32 overflow-hidden" : ""}`}
              >
                <div className="markdown-body prose prose-sm max-w-none">
                  <ReactMarkdown remarkPlugins={[remarkGfm]}>
                    {data.latestSituationAnalysisReport.contentMarkdown}
                  </ReactMarkdown>
                </div>
                {!isReportExpanded && (
                  <div
                    className="absolute inset-0 pointer-events-none"
                    style={{
                      background:
                        "linear-gradient(to bottom, rgba(255,255,255,0) 0%, rgba(255,255,255,0) 30%, hsl(var(--background)) 100%)",
                    }}
                  />
                )}
              </div>
              <div className="mt-3 text-center">
                <button
                  type="button"
                  onClick={() => setIsReportExpanded(!isReportExpanded)}
                  className="text-sm text-muted-foreground hover:text-foreground transition-colors px-4 py-2 rounded-md hover:bg-accent"
                >
                  {isReportExpanded ? "▲ 折りたたむ" : "▼ 全文を表示"}
                </button>
              </div>
            </CardContent>
          </Card>
        )}

        {/* Statements List */}
        <Card>
          <CardHeader>
            <div className="flex items-center justify-between">
              <div>
                <CardTitle>ステートメント一覧</CardTitle>
                <CardDescription>
                  全{sortedStatements.length}件のステートメント
                </CardDescription>
              </div>
              <div className="flex items-center gap-2">
                <label
                  htmlFor="sort-select"
                  className="text-sm text-muted-foreground"
                >
                  並び替え:
                </label>
                <select
                  id="sort-select"
                  value={sortType}
                  onChange={(e) => setSortType(e.target.value as SortType)}
                  className="px-3 py-1.5 border border-input bg-background rounded-md text-sm focus:outline-none focus:ring-1 focus:ring-ring"
                >
                  <option value="agreement">合意度順</option>
                  <option value="yes">Yesの割合順</option>
                  <option value="dontKnow">わからないの割合順</option>
                  <option value="no">Noの割合順</option>
                </select>
              </div>
            </div>
          </CardHeader>
          <CardContent>
            <div className="space-y-4">
              {sortedStatements.map((statement) => (
                <StatementCard key={statement.id} statement={statement} />
              ))}
            </div>
          </CardContent>
        </Card>
      </div>
    </div>
  );
}

function StatementCard({ statement }: { statement: StatementWithStats }) {
  const { responses } = statement;
  const hasResponses = responses.totalCount > 0;

  return (
    <div className="border rounded-lg p-4 bg-card hover:shadow-sm transition-shadow">
      <p className="text-sm font-medium mb-3 leading-relaxed">
        {statement.text}
      </p>

      {hasResponses ? (
        <>
          {/* Horizontal Bar Chart with Tooltip */}
          <div className="flex w-full h-2 rounded-full overflow-visible mb-3 bg-muted">
            {responses.strongYes > 0 && (
              <div
                className="bg-emerald-600 hover:bg-emerald-700 transition-colors relative group cursor-pointer"
                style={{ width: `${responses.strongYes}%` }}
              >
                <div className="opacity-0 group-hover:opacity-100 absolute bottom-full left-1/2 transform -translate-x-1/2 -translate-y-2 px-3 py-2 bg-gray-900 text-white text-xs rounded shadow-lg whitespace-nowrap pointer-events-none transition-opacity">
                  👍 強く賛成: {responses.strongYes.toFixed(1)}%
                </div>
              </div>
            )}
            {responses.yes > 0 && (
              <div
                className="bg-green-500 hover:bg-green-600 transition-colors relative group cursor-pointer"
                style={{ width: `${responses.yes}%` }}
              >
                <div className="opacity-0 group-hover:opacity-100 absolute bottom-full left-1/2 transform -translate-x-1/2 -translate-y-2 px-3 py-2 bg-gray-900 text-white text-xs rounded shadow-lg whitespace-nowrap pointer-events-none transition-opacity">
                  ✓ 賛成: {responses.yes.toFixed(1)}%
                </div>
              </div>
            )}
            {responses.dontKnow > 0 && (
              <div
                className="bg-amber-400 hover:bg-amber-500 transition-colors relative group cursor-pointer"
                style={{ width: `${responses.dontKnow}%` }}
              >
                <div className="opacity-0 group-hover:opacity-100 absolute bottom-full left-1/2 transform -translate-x-1/2 -translate-y-2 px-3 py-2 bg-gray-900 text-white text-xs rounded shadow-lg whitespace-nowrap pointer-events-none transition-opacity">
                  🤔 わからない: {responses.dontKnow.toFixed(1)}%
                </div>
              </div>
            )}
            {responses.no > 0 && (
              <div
                className="bg-rose-500 hover:bg-rose-600 transition-colors relative group cursor-pointer"
                style={{ width: `${responses.no}%` }}
              >
                <div className="opacity-0 group-hover:opacity-100 absolute bottom-full left-1/2 transform -translate-x-1/2 -translate-y-2 px-3 py-2 bg-gray-900 text-white text-xs rounded shadow-lg whitespace-nowrap pointer-events-none transition-opacity">
                  ✗ 反対: {responses.no.toFixed(1)}%
                </div>
              </div>
            )}
            {responses.strongNo > 0 && (
              <div
                className="bg-red-600 hover:bg-red-700 transition-colors relative group cursor-pointer"
                style={{ width: `${responses.strongNo}%` }}
              >
                <div className="opacity-0 group-hover:opacity-100 absolute bottom-full left-1/2 transform -translate-x-1/2 -translate-y-2 px-3 py-2 bg-gray-900 text-white text-xs rounded shadow-lg whitespace-nowrap pointer-events-none transition-opacity">
                  👎 強く反対: {responses.strongNo.toFixed(1)}%
                </div>
              </div>
            )}
          </div>

          <div className="flex items-center gap-4 text-xs text-muted-foreground">
            <span>回答者数: {responses.totalCount}人</span>
            <span className="h-1 w-1 rounded-full bg-muted-foreground" />
            <span>合意度スコア: {statement.agreementScore}</span>
          </div>
        </>
      ) : (
        <p className="text-sm text-muted-foreground">まだ回答がありません</p>
      )}
    </div>
  );
}<|MERGE_RESOLUTION|>--- conflicted
+++ resolved
@@ -14,11 +14,7 @@
   CardTitle,
 } from "@/components/ui/card";
 import { Input } from "@/components/ui/input";
-<<<<<<< HEAD
 import { Loader2, Sparkles, Plus, Trash2 } from "lucide-react";
-=======
-import { Loader2, Sparkles, Plus } from "lucide-react";
->>>>>>> f0f6f116
 import UserMap from "@/components/UserMap";
 
 interface ResponseStats {
